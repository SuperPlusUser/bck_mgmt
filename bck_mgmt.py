#!/usr/bin/python3

import yaml
from pathlib import Path
import datetime
import logging
import sys
import shutil
import re
import difflib
#import subprocess

MAX_FILE_SIZE_FOR_COMPLIANCE_CHECK = 1000000 # do not check files bigger than 1MB

conf_path = None # default config path can be set here

total_size = 0
total_files = 0
total_files_deleted = 0

report_string = ""
summary_crit_str = ""
summary_warn_str = ""
perfdata_array = []

warn_flag = False
crit_flag = False

usage = """usage: {} -c <config-file> 
See example config for more information.""".format(sys.argv[0])


def humanize_size(num, suffix='B'):
    for unit in ['','Ki','Mi','Gi','Ti','Pi','Ei','Zi']:
        if abs(num) < 1024.0:
            return "%3.1f %s%s" % (num, unit, suffix)
        num /= 1024.0
    return "%.1f %s%s" % (num, 'Yi', suffix)

def load_file_content(file, file_size):
    file_content = None
    logging.debug("Loading content of file '{}' for comparison or compliance checking. ".format(file))
    try:
        if file_size > MAX_FILE_SIZE_FOR_COMPLIANCE_CHECK:
            raise ValueError("File exceeds MAX_FILE_SIZE_FOR_COMPLIANCE_CHECK")
        with open(file, 'r') as f:
            file_content = f.read()
    except (ValueError, UnicodeDecodeError) as err:
        logging.error("Content of '{}' can't be loaded: {}. Skipping compliance check and comparison for this file. Note: Compliance checks and comparisons only work for text files! ".format(file, err))
    return file_content


# Parse arguments:
for arg_num, arg in enumerate(sys.argv[1:], start=1):
    if arg == "-h" or arg == "--help":
        print(usage)
        sys.exit(0)
    elif (arg == "-c" or arg == "--conf") and arg_num < len(sys.argv[1:]):
        conf_path = sys.argv[arg_num+1]

if not conf_path or not Path(conf_path).is_file():
    print(usage)
    sys.exit(3)

# Parse config file:
with open(conf_path, 'r') as stream:
    parsed_config = (yaml.safe_load(stream))

log_cfg = parsed_config['logging']
backup_repo = parsed_config['backup_repository']


logging.basicConfig(filename=log_cfg['file'] if 'file' in  log_cfg.keys() else None, level=log_cfg['level'].upper(), format='%(asctime)s %(levelname)s: %(message)s')

logging.debug("Parsed Config: \n{}".format(parsed_config))


for repo in backup_repo:

    current_dir = Path(repo['directory'])
    subdirs = []

    dir_files = 0
    dir_size = 0
    files_deleted = 0
    compliance_violations = 0
    newest_file_age = 0
    newest_file_content = None
    previous_file_content = None

    warn_str = ""
    crit_str = ""

    if not current_dir.is_dir():
        crit_str += "Directory '{}' not found. ".format(current_dir)
        logging.error(crit_str)
    else:
        matching_files = current_dir.glob(repo['pattern'])
        sorted_file_list = sorted(((file.stat().st_mtime, file, file.stat().st_size) for file in matching_files if file.is_file()), reverse=False)
        logging.debug("Found {} matching backup files in Directory '{}'. ".format(len(sorted_file_list), current_dir))

    if 'weekly' in repo.keys():
        weekly_path = Path(repo['weekly']['directory'])
        if not weekly_path.is_dir():
            log = "Weekly directory '{}' does not exist. Please create the directory. ".format(weekly_path)
            logging.error(log)
            crit_str += log
        else:
            weeks_in_weekly = list(datetime.date.fromtimestamp(f.stat().st_mtime).strftime("%Y-%W") for f in weekly_path.glob(repo['pattern']))
            subdirs.append('weekly')

    if 'monthly' in repo.keys():
        monthly_path = Path(repo['monthly']['directory'])
        if not monthly_path.is_dir():
            log = "Monthly directory '{}' does not exist. Please create the directory. ".format(monthly_path)
            logging.error(log)
            crit_str += log
        else:
            months_in_monthly = list(datetime.date.fromtimestamp(f.stat().st_mtime).strftime("%Y-%m") for f in monthly_path.glob(repo['pattern']))
            subdirs.append('monthly')

    if 'yearly' in repo.keys():
        yearly_path = Path(repo['yearly']['directory'])
        if not weekly_path.is_dir():
            log = "Yearly directory '{}' does not exist. Please create the directory. ".format(yearly_path)
            logging.error(log)
            crit_str += log
        else:
            years_in_yearly = list(datetime.date.fromtimestamp(f.stat().st_mtime).strftime("%Y") for f in yearly_path.glob(repo['pattern']))
            subdirs.append('yearly')

    if 'move_old_to' in repo.keys():
        move_old_path = Path(repo['move_old_to'])
        if not move_old_path.is_dir():
            log = "'move_old_to' directory '{}' does not exist. Please create the directory. ".format(move_old_path)
            logging.error(log)
            crit_str += log

    if crit_str:
        report_string += "\n[CRITICAL] " + crit_str
        summary_crit_str += crit_str
        crit_flag = True
        continue

    if len(sorted_file_list) == 0:
        log = "Directory '{}' does not contain any file matching the pattern '{}'. ".format(current_dir, repo['pattern'])
        logging.warning(log)
        warn_str += log
        #continue

    for file_num, file in enumerate(sorted_file_list):

        current_file = file[1]
        current_file_mtime = datetime.datetime.fromtimestamp(file[0])
        current_file_size = file[2]
        current_file_week = current_file_mtime.strftime("%Y-%W")
        current_file_month = current_file_mtime.strftime("%Y-%m")
        current_file_year = current_file_mtime.strftime("%Y")

<<<<<<< HEAD
        # check age and file size of the newest file in the directory:
        if file_num == 0:
=======
        # load content of previous (= 2nd newest) file if we need it for comparison later:
        if file_num == len(sorted_file_list) - 2  and 'compare_with_previous' in repo.keys() and repo['compare_with_previous']:
            previous_file = current_file
            previous_file_mtime = current_file_mtime
            previous_file_content = load_file_content(current_file, current_file_size)
            if previous_file_content is None:
                warn_str += "Content of '{}' can't be loaded for comparison. See logfile for more details. ".format(current_file)

        # check newest file in the directory:
        if file_num == len(sorted_file_list) - 1 :
>>>>>>> 41db03f2
            newest_file = current_file
            newest_file_mtime = current_file_mtime
            newest_file_age = datetime.datetime.now() - newest_file_mtime
            
            logging.debug("'{}' is the newest file in the directory. ".format(newest_file))

            # check age of newest file:
            if 'warn_age' in repo.keys() and newest_file_age > datetime.timedelta(days = repo['warn_age']):
                log = "Newest file '{}' is older than defined warn_age (Age: {}, warn_age: {} day{}). ".format(
                    current_file, newest_file_age.days, repo['warn_age'], "" if repo['warn_age'] == 1 else "s"
                )
                logging.warning(log)
                warn_str += log

            # check size of newest file:
            if 'warn_bytes' in repo.keys() and current_file_size < repo['warn_bytes']:
                log = "Newest file '{}' is smaller than defined warn_bytes (Size: {}, warn_bytes: {} bytes). ".format(
                    current_file, humanize_size(current_file_size), repo['warn_bytes']
                )
                logging.warning(log)
                warn_str += log

            # get file_content if we need it for compliance_checking or comparing:
            if 'compliance_check' in repo.keys() or ('compare_with_previous' in repo.keys() and repo['compare_with_previous'] and previous_file_content is not None):
                newest_file_content = load_file_content(current_file, current_file_size)
                if newest_file_content is None:
                    warn_str += "Content of '{}' can't be loaded for compliance check or comparison. See logfile for more details. ".format(current_file)

            # check newest file for compliance:
            if 'compliance_check' in repo.keys() and newest_file_content is not None:
                for check in repo['compliance_check']:
                    match = re.search(check['regex'], newest_file_content, re.MULTILINE)
                    must_not_match = True if 'must_not_match' in check.keys() and check['must_not_match'] else False
                    if (match and must_not_match) or (not match and not must_not_match):
                        # compliance violation:
                        compliance_violations += 1
                        if 'violation_message' in check.keys():
                            try: 
                                log = "Compliance violation in file '{}': {} ".format(current_file, match.expand(check['violation_message']) if match else check['violation_message'])
                            except re.error as err:
                                log = "Error: Cannot expand violation_message '{}': {}. ".format(check['violation_message'], err)
                        else:
                            log = "Compliance violation in file '{}': Does {}match regex '{}'. ".format(current_file, "" if match else "not ", check['regex'])
                        logging.critical(log)
                        crit_str += log
                    else:
                        # compliant
                        logging.debug("Newest file '{}' is compliant with regex '{}'. ".format(current_file, check['regex']))

            # compare newest file with previous file:
            if 'compare_with_previous' in repo.keys() and repo['compare_with_previous'] and previous_file_content is not None and newest_file_content is not None:
                if previous_file_content == newest_file_content:
                    logging.info("Content of newest file '{}' equals content of previous file '{}'. ".format(newest_file, previous_file))
                else:
                    log = "Newest file '{}' has changed compared to previous file '{}'. ".format(newest_file, previous_file)
                    logging.warning(log)
                    warn_str += log

                    diff = difflib.unified_diff(
                        previous_file_content.splitlines(keepends=False), 
                        newest_file_content.splitlines(keepends=False), 
                        fromfile=previous_file.name, 
                        tofile=newest_file.name, 
                        fromfiledate=previous_file_mtime.isoformat(), 
                        tofiledate=newest_file_mtime.isoformat(), 
                        lineterm='',
                        n = 2) # number of lines shown before and after differences
                    logging.info('Differences:\n'+'\n'.join(diff))

       # clean up old files:
        if 'keep' in repo.keys() and ( len(sorted_file_list) - file_num ) > int(repo['keep']):
            # move into subdirectories:
            destination = None

            if 'rename_moved_files' in repo.keys():
                filename = datetime.datetime.now().strftime(repo['rename_moved_files'].format(current_file.name))
                #logging.debug("File '{}' will be renamed to '{}'. ".format(current_file, filename))
            else:
                filename = current_file.name

            if 'yearly' in repo.keys() and yearly_path.is_dir() and not current_file_year in years_in_yearly:
                destination = yearly_path / Path(filename)
                years_in_yearly.append(current_file_year)
            elif 'monthly' in repo.keys() and monthly_path.is_dir() and not current_file_month in months_in_monthly:
                destination = monthly_path / Path(filename)
                months_in_monthly.append(current_file_month)
            elif 'weekly' in repo.keys() and weekly_path.is_dir() and not current_file_week in weeks_in_weekly:
                destination = weekly_path / Path(filename)
                weeks_in_weekly.append(current_file_week)
            elif 'move_old_to' in repo.keys() and move_old_path.is_dir():
                destination = move_old_path / Path(filename)

            if destination is not None:
                if not destination.exists():
                    logging.info("Moving '{}' to '{}'. ".format(current_file, destination))
                    current_file = shutil.move(current_file, destination)
                else:
                    logging.error("Cannot move '{}' to '{}'. Destination file already exists! ".format(current_file, destination))
            # delete file:
            elif 'delete_old' in repo.keys() and repo['delete_old']:
                logging.info("Deleting '{}'. ".format(current_file))
                current_file.unlink()
                files_deleted += 1
            else:
                logging.info("'{}' would have been deleted, but 'delete_old' is not enabled. ".format(current_file))
                dir_size+=current_file_size
                dir_files+=1

        else:
            dir_size+=current_file_size
            dir_files+=1


    # clean up subdirectories:
    for i in subdirs:
        subdir = Path(repo[i]['directory'])
        keep = int(repo[i]['keep'])

        matching_files = subdir.glob(repo['pattern'])
        sorted_file_list = sorted(((file.stat().st_mtime, file, file.stat().st_size) for file in matching_files if file.is_file()), reverse=True)
        for file_num, file in enumerate(sorted_file_list):
            if file_num < keep:
                dir_size+=file[2]
                dir_files+=1
            elif 'move_old_to' in repo.keys() and move_old_path.is_dir():
                destination = move_old_path / Path(file[1].name)
                if not destination.exists():
                    logging.info("Moving '{}' to '{}'. ".format(file[1], destination))
                    shutil.move(file[1], destination)
                else:
                    logging.error("Cannot move '{}' to '{}'. Destination file already exists! ".format(file[1], destination))
            elif 'delete_old' in repo.keys() and repo['delete_old']:
                logging.info("Deleting '{}'. ".format(file[1]))
                file[1].unlink()
                files_deleted += 1
            else:
                logging.info("'{}' would have been deleted, but 'delete_old' is not enabled. ".format(file[1]))
                dir_size+=file[2]
                dir_files+=1


    # Reporting + perfdata:
    if crit_str:
        crit_flag = True
        report_string += "\n[CRITICAL] "
    elif warn_str:
        warn_flag = True
        report_string += "\n[WARNING] "
    else:
        report_string += "\n[OK] "

    if 'alias' in repo.keys():
        alias = repo['alias']
    else:
        alias = str(current_dir)

    report_string += alias + ": " + crit_str + warn_str
    report_string += "Repository contains {} matching file{} with {}. ".format(dir_files, "" if dir_files == 1 else "s", humanize_size(dir_size) )
    if dir_files > 0:
        report_string += "Newest file is {} days old. {} file{} deleted. ".format( newest_file_age.days, files_deleted, "" if files_deleted == 1 else "s")
    if compliance_violations == 0 and 'compliance_check' in repo.keys():
        report_string += "No compliance violations. "

    alias = alias.replace(" ","_")
    perfdata_array.append("{}_files={}".format(alias, dir_files))
    perfdata_array.append("{}_size={}b".format(alias, dir_size))
    if dir_files > 0:
        perfdata_array.append("{}_age={}{}".format(alias, newest_file_age.days, (";" + str(repo['warn_age'])) if 'warn_age' in repo.keys() else ""))
        perfdata_array.append("{}_deleted={}".format(alias, files_deleted))


    total_size+=dir_size
    total_files+=dir_files
    total_files_deleted+=files_deleted

    summary_crit_str += crit_str
    summary_warn_str += warn_str


report_summary = summary_crit_str + summary_warn_str
report_summary += "Total {} matching file{} with {}. {} file{} deleted. ".format(
    total_files, "" if total_files == 1 else "s", humanize_size(total_size), total_files_deleted, "" if total_files_deleted == 1 else "s"
)

report_string = report_summary + report_string

perfdata_array.append("total_files={}".format(total_files))
perfdata_array.append("total_size={}b".format(total_size))
perfdata_array.append("total_deleted={}".format(total_files_deleted))

perfdata_string = ""
for perfdata in perfdata_array:
    perfdata_string += perfdata + " "

if crit_flag: exitcode = 2
elif warn_flag: exitcode = 1
else: exitcode = 0

# report_string now contains all the relevant information in human readable form which can be sent by mail or to a monitoring system.
# perfdata_array contains statistics in an array. perfdata_string contains the same data in a string seperated by spaces.
# for example you can call your own script which processes the data like this:
#subprocess.run(['process_check_result.sh', '-e', str(exitcode), '-o', report_string.replace("\n", "\\n") , '-d', perfdata_string ], check=True )

logging.info(" ===== Execution Report ===== \n{}\n ".format(report_string))
logging.debug(" ========= Perfdata ========= \n{}\n ".format(perfdata_string))


sys.exit(exitcode)<|MERGE_RESOLUTION|>--- conflicted
+++ resolved
@@ -157,10 +157,6 @@
         current_file_month = current_file_mtime.strftime("%Y-%m")
         current_file_year = current_file_mtime.strftime("%Y")
 
-<<<<<<< HEAD
-        # check age and file size of the newest file in the directory:
-        if file_num == 0:
-=======
         # load content of previous (= 2nd newest) file if we need it for comparison later:
         if file_num == len(sorted_file_list) - 2  and 'compare_with_previous' in repo.keys() and repo['compare_with_previous']:
             previous_file = current_file
@@ -171,7 +167,6 @@
 
         # check newest file in the directory:
         if file_num == len(sorted_file_list) - 1 :
->>>>>>> 41db03f2
             newest_file = current_file
             newest_file_mtime = current_file_mtime
             newest_file_age = datetime.datetime.now() - newest_file_mtime
